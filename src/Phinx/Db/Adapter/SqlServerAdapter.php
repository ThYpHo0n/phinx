<?php
/**
 * Phinx
 *
 * (The MIT license)
 * Copyright (c) 2014 Rob Morgan
 *
 * Permission is hereby granted, free of charge, to any person obtaining a copy
 * of this software and associated * documentation files (the "Software"), to
 * deal in the Software without restriction, including without limitation the
 * rights to use, copy, modify, merge, publish, distribute, sublicense, and/or
 * sell copies of the Software, and to permit persons to whom the Software is
 * furnished to do so, subject to the following conditions:
 *
 * The above copyright notice and this permission notice shall be included in
 * all copies or substantial portions of the Software.
 *
 * THE SOFTWARE IS PROVIDED "AS IS", WITHOUT WARRANTY OF ANY KIND, EXPRESS OR
 * IMPLIED, INCLUDING BUT NOT LIMITED TO THE WARRANTIES OF MERCHANTABILITY,
 * FITNESS FOR A PARTICULAR PURPOSE AND NONINFRINGEMENT. IN NO EVENT SHALL THE
 * AUTHORS OR COPYRIGHT HOLDERS BE LIABLE FOR ANY CLAIM, DAMAGES OR OTHER
 * LIABILITY, WHETHER IN AN ACTION OF CONTRACT, TORT OR OTHERWISE, ARISING
 * FROM, OUT OF OR IN CONNECTION WITH THE SOFTWARE OR THE USE OR OTHER DEALINGS
 * IN THE SOFTWARE.
 *
 * @package    Phinx
 * @subpackage Phinx\Db\Adapter
 */
namespace Phinx\Db\Adapter;

use Phinx\Db\Table;
use Phinx\Db\Table\Column;
use Phinx\Db\Table\Index;
use Phinx\Db\Table\ForeignKey;
use Phinx\Migration\MigrationInterface;

/**
 * Phinx SqlServer Adapter.
 *
 * @author Rob Morgan <robbym@gmail.com>
 */
class SqlServerAdapter extends PdoAdapter implements AdapterInterface
{
    protected $schema = 'dbo';

    protected $signedColumnTypes = array('integer' => true, 'biginteger' => true, 'float' => true, 'decimal' => true);

    /**
     * {@inheritdoc}
     */
    public function connect()
    {
        if (null === $this->connection) {

        	if (!class_exists('PDO') || !in_array('sqlsrv', \PDO::getAvailableDrivers(), true)) {
                // try our connection via freetds (Mac/Linux)
                return $this->tds_connect();
            }

            $db = null;
            $options = $this->getOptions();

            // if port is specified use it, otherwise use the SqlServer default
            if (empty($options['port'])) {
                $dsn = 'sqlsrv:server=' . $options['host'] . ';database=' . $options['name'];
            } else {
                $dsn = 'sqlsrv:server=' . $options['host'] . ',' . $options['port'] . ';database=' . $options['name'];
            }
            $dsn .= ';MultipleActiveResultSets=false';
<<<<<<< HEAD
            
=======

>>>>>>> d2adb09b
            $driverOptions = array(\PDO::ATTR_ERRMODE => \PDO::ERRMODE_EXCEPTION);

            // charset support
            if (isset($options['charset'])) {
                $driverOptions[\PDO::SQLSRV_ATTR_ENCODING] = $options['charset'];
            }

            // support arbitrary \PDO::SQLSRV_ATTR_* driver options and pass them to PDO
            // http://php.net/manual/en/ref.pdo-sqlsrv.php#pdo-sqlsrv.constants
            foreach ($options as $key => $option) {
                if (strpos($key, 'sqlsrv_attr_') === 0) {
                    $driverOptions[constant('\PDO::' . strtoupper($key))] = $option;
                }
            }

            try {
                $db = new \PDO($dsn, $options['user'], $options['pass'], $driverOptions);
            } catch (\PDOException $exception) {
                throw new \InvalidArgumentException(sprintf(
                    'There was a problem connecting to the database: %s',
                    $exception->getMessage()
                ));
            }

            $this->setConnection($db);

            // Create the schema table if it doesn't already exist
            if (!$this->hasSchemaTable()) {
                $this->createSchemaTable();
            }
        }
    }

    /**
     * Connect to MSSQL using dblib/freetds
     * 
     * PDO_SqlSrv is not available on Unix machines, so we're providing an alternate method to connect using dblib/freetds
     * @throws \InvalidArgumentException
     */
    public function tds_connect(){
    	$db = null;
    	$options = $this->getOptions();
    	
    	        
        // if port is specified use it, otherwise use the SqlServer default
        if (empty($options['port'])) {
            $dsn = 'dblib:host=' . $options['host'] . ';dbname=' . $options['name'];
        } else {
            $dsn = 'dblib:host=' . $options['host'] . ',' . $options['port'] . ';dbname=' . $options['name'];
        }
    	    	
    	$driverOptions = array();
    	
    	
    	try {
    		$db = new \PDO($dsn, $options['user'], $options['pass'], $driverOptions);
    	} catch (\PDOException $exception) {
    		throw new \InvalidArgumentException(sprintf(
    				'There was a problem connecting to the database: %s',
    				$exception->getMessage()
    		));
    	}
    	
    	$this->setConnection($db);
    	
    	// Create the schema table if it doesn't already exist
    	if (!$this->hasSchemaTable()) {
    		$this->createSchemaTable();
    	}
    }
    
    /**
     * {@inheritdoc}
     */
    public function disconnect()
    {
        $this->connection = null;
    }

    /**
     * {@inheritdoc}
     */
    public function hasTransactions()
    {
        return true;
    }

    /**
     * {@inheritdoc}
     */
    public function beginTransaction()
    {
        $this->execute('BEGIN TRANSACTION');
    }

    /**
     * {@inheritdoc}
     */
    public function commitTransaction()
    {
        $this->execute('COMMIT TRANSACTION');
    }

    /**
     * {@inheritdoc}
     */
    public function rollbackTransaction()
    {
        $this->execute('ROLLBACK TRANSACTION');
    }

    /**
     * {@inheritdoc}
     */
    public function quoteTableName($tableName)
    {
        return str_replace('.', '].[', $this->quoteColumnName($tableName));
    }

    /**
     * {@inheritdoc}
     */
    public function quoteColumnName($columnName)
    {
        return '[' . str_replace(']', '\]', $columnName) . ']';
    }

    /**
     * {@inheritdoc}
     */
    public function hasTable($tableName)
    {
        $result = $this->fetchRow(sprintf('SELECT count(*) as [count] FROM information_schema.tables WHERE table_name = \'%s\';', $tableName));
        return $result['count'] > 0;
    }

    /**
     * {@inheritdoc}
     */
    public function createTable(Table $table)
    {
        $this->startCommandTimer();

        $options = $table->getOptions();

        // Add the default primary key
        $columns = $table->getPendingColumns();
        if (!isset($options['id']) || (isset($options['id']) && $options['id'] === true)) {
            $column = new Column();
            $column->setName('id')
                   ->setType('integer')
                   ->setIdentity(true);

            array_unshift($columns, $column);
            $options['primary_key'] = 'id';

        } elseif (isset($options['id']) && is_string($options['id'])) {
            // Handle id => "field_name" to support AUTO_INCREMENT
            $column = new Column();
            $column->setName($options['id'])
                   ->setType('integer')
                   ->setIdentity(true);

            array_unshift($columns, $column);
            $options['primary_key'] = $options['id'];
        }

        $sql = 'CREATE TABLE ';
        $sql .= $this->quoteTableName($table->getName()) . ' (';
        $sqlBuffer = array();
        $columnsWithComments = array();
        foreach ($columns as $column) {
            $sqlBuffer[] = $this->quoteColumnName($column->getName()) . ' ' . $this->getColumnSqlDefinition($column);

            // set column comments, if needed
            if ($column->getComment()) {
                $columnsWithComments[] = $column;
            }
        }

        // set the primary key(s)
        if (isset($options['primary_key'])) {
            $pkSql = sprintf('CONSTRAINT PK_%s PRIMARY KEY (', $table->getName());
            if (is_string($options['primary_key'])) { // handle primary_key => 'id'
                $pkSql .= $this->quoteColumnName($options['primary_key']);
            } elseif (is_array($options['primary_key'])) { // handle primary_key => array('tag_id', 'resource_id')
                // PHP 5.4 will allow access of $this, so we can call quoteColumnName() directly in the anonymous function,
                // but for now just hard-code the adapter quotes
                $pkSql .= implode(
                    ',',
                    array_map(
                        function ($v) {
                            return '[' . $v . ']';
                        },
                        $options['primary_key']
                    )
                );
            }
            $pkSql .= ')';
            $sqlBuffer[] = $pkSql;
        }

        // set the foreign keys
        $foreignKeys = $table->getForeignKeys();
        if (!empty($foreignKeys)) {
            foreach ($foreignKeys as $foreignKey) {
                $sqlBuffer[] = $this->getForeignKeySqlDefinition($foreignKey, $table->getName());
            }
        }

        $sql .= implode(', ', $sqlBuffer);
        $sql .= ');';

        // process column comments
        if (!empty($columnsWithComments)) {
            foreach ($columnsWithComments as $column) {
                $sql .= $this->getColumnCommentSqlDefinition($column, $table->getName());
            }
        }

        // set the indexes
        $indexes = $table->getIndexes();
        if (!empty($indexes)) {
            foreach ($indexes as $index) {
                $sql .= $this->getIndexSqlDefinition($index, $table->getName());
            }
        }

        // execute the sql
        $this->writeCommand('createTable', array($table->getName()));
        $this->execute($sql);
        $this->endCommandTimer();
    }

    /**
     * Gets the SqlServer Column Comment Defininition for a column object.
     *
     * @param Column $column    Column
     * @param string $tableName Table name
     *
     * @return string
     */
    protected function getColumnCommentSqlDefinition(Column $column, $tableName)
    {
        // passing 'null' is to remove column comment
        $currentComment = $this->getColumnComment($tableName, $column->getName());

        $comment = (strcasecmp($column->getComment(), 'NULL') !== 0) ? $this->getConnection()->quote($column->getComment()) : '\'\'';
        $command = $currentComment === false ? 'sp_addextendedproperty' : 'sp_updateextendedproperty';
        return sprintf(
            "EXECUTE %s N'MS_Description', N%s, N'SCHEMA', N'%s', N'TABLE', N'%s', N'COLUMN', N'%s';",
            $command,
            $comment,
            $this->schema,
            $tableName,
            $column->getName()
        );
    }

    /**
     * {@inheritdoc}
     */
    public function renameTable($tableName, $newTableName)
    {
        $this->startCommandTimer();
        $this->writeCommand('renameTable', array($tableName, $newTableName));
        $this->execute(sprintf('EXEC sp_rename \'%s\', \'%s\'', $tableName, $newTableName));
        $this->endCommandTimer();
    }

    /**
     * {@inheritdoc}
     */
    public function dropTable($tableName)
    {
        $this->startCommandTimer();
        $this->writeCommand('dropTable', array($tableName));
        $this->execute(sprintf('DROP TABLE %s', $this->quoteTableName($tableName)));
        $this->endCommandTimer();
    }

    public function getColumnComment($tableName, $columnName)
    {
        $sql = sprintf("SELECT cast(extended_properties.[value] as nvarchar(4000)) comment
  FROM sys.schemas
 INNER JOIN sys.tables
    ON schemas.schema_id = tables.schema_id
 INNER JOIN sys.columns
    ON tables.object_id = columns.object_id
 INNER JOIN sys.extended_properties
    ON tables.object_id = extended_properties.major_id
   AND columns.column_id = extended_properties.minor_id
   AND extended_properties.name = 'MS_Description'
   WHERE schemas.[name] = '%s' AND tables.[name] = '%s' AND columns.[name] = '%s'", $this->schema, $tableName, $columnName);
        $row = $this->fetchRow($sql);

        if ($row) {
            return $row['comment'];
        }

        return false;
    }

    /**
     * {@inheritdoc}
     */
    public function getColumns($tableName)
    {
        $columns = array();
        $sql = sprintf(
            "SELECT DISTINCT TABLE_SCHEMA AS [schema], TABLE_NAME as [table_name], COLUMN_NAME AS [name], DATA_TYPE AS [type],
            IS_NULLABLE AS [null], COLUMN_DEFAULT AS [default],
            CHARACTER_MAXIMUM_LENGTH AS [char_length],
            NUMERIC_PRECISION AS [precision],
            NUMERIC_SCALE AS [scale], ORDINAL_POSITION AS [ordinal_position],
            COLUMNPROPERTY(object_id(TABLE_NAME), COLUMN_NAME, 'IsIdentity') as [identity]
        FROM INFORMATION_SCHEMA.COLUMNS
        WHERE TABLE_NAME = '%s'
        ORDER BY ordinal_position",
            $tableName
        );
        $rows = $this->fetchAll($sql);
        foreach ($rows as $columnInfo) {
            $column = new Column();
            $column->setName($columnInfo['name'])
                   ->setType($this->getPhinxType($columnInfo['type']))
                   ->setNull($columnInfo['null'] != 'NO')
                   ->setDefault($this->parseDefault($columnInfo['default']))
                   ->setIdentity($columnInfo['identity'] === '1')
                   ->setComment($this->getColumnComment($columnInfo['table_name'], $columnInfo['name']));

            if (!empty($columnInfo['char_length'])) {
                $column->setLimit($columnInfo['char_length']);
            }

            $columns[$columnInfo['name']] = $column;
        }

        return $columns;
    }

    protected function parseDefault($default)
    {
        $default = preg_replace(array("/\('(.*)'\)/", "/\(\((.*)\)\)/", "/\((.*)\)/"), '$1', $default);

        if (strtoupper($default) === 'NULL') {
            $default = null;
        } elseif (is_numeric($default)) {
            $default = (int) $default;
        }

        return $default;
    }

    /**
     * {@inheritdoc}
     */
    public function hasColumn($tableName, $columnName, $options = array())
    {
        $sql = sprintf(
            "SELECT count(*) as [count]
             FROM information_schema.columns
             WHERE table_name = '%s' AND column_name = '%s'",
            $tableName,
            $columnName
        );
        $result = $this->fetchRow($sql);

        return $result['count'] > 0;
    }

    /**
     * {@inheritdoc}
     */
    public function addColumn(Table $table, Column $column)
    {
        $this->startCommandTimer();
        $sql = sprintf(
            'ALTER TABLE %s ADD %s %s',
            $this->quoteTableName($table->getName()),
            $this->quoteColumnName($column->getName()),
            $this->getColumnSqlDefinition($column)
        );

        $this->writeCommand('addColumn', array($table->getName(), $column->getName(), $column->getType()));
        $this->execute($sql);
        $this->endCommandTimer();
    }

    /**
     * {@inheritdoc}
     */
    public function renameColumn($tableName, $columnName, $newColumnName)
    {
        $this->startCommandTimer();

        if (!$this->hasColumn($tableName, $columnName)) {
            throw new \InvalidArgumentException("The specified column does not exist: $columnName");
        }
        $this->writeCommand('renameColumn', array($tableName, $columnName, $newColumnName));
        $this->renameDefault($tableName, $columnName, $newColumnName);
        $this->execute(
             sprintf(
                 "EXECUTE sp_rename N'%s.%s', N'%s', 'COLUMN' ",
                 $tableName,
                 $columnName,
                 $newColumnName
             )
        );
        $this->endCommandTimer();
    }

    protected function renameDefault($tableName, $columnName, $newColumnName)
    {
        $oldConstraintName = "DF_{$tableName}_{$columnName}";
        $newConstraintName = "DF_{$tableName}_{$newColumnName}";
        $sql = <<<SQL
IF (OBJECT_ID('$oldConstraintName', 'D') IS NOT NULL)
BEGIN
     EXECUTE sp_rename N'%s', N'%s', N'OBJECT'
END
SQL;
        $this->execute(sprintf(
            $sql,
            $oldConstraintName,
            $newConstraintName
        ));
    }

    public function changeDefault($tableName, Column $newColumn)
    {
        $constraintName = "DF_{$tableName}_{$newColumn->getName()}";
        $default = $newColumn->getDefault();

        if ($default === null) {
            $default = 'DEFAULT NULL';
        } else {
            $default = $this->getDefaultValueDefinition($default);
        }

        if (empty($default)) {
            return;
        }

        $this->execute(sprintf(
            'ALTER TABLE %s ADD CONSTRAINT %s %s FOR %s',
            $this->quoteTableName($tableName),
            $constraintName,
            $default,
            $this->quoteColumnName($newColumn->getName())
        ));
    }

    /**
     * {@inheritdoc}
     */
    public function changeColumn($tableName, $columnName, Column $newColumn)
    {
        $this->startCommandTimer();
        $this->writeCommand('changeColumn', array($tableName, $columnName, $newColumn->getType()));
        $columns = $this->getColumns($tableName);
        $changeDefault = $newColumn->getDefault() !== $columns[$columnName]->getDefault() || $newColumn->getType() !== $columns[$columnName]->getType();
        if ($columnName != $newColumn->getName()) {
            $this->renameColumn($tableName, $columnName, $newColumn->getName());
        }

        if ($changeDefault) {
            $this->dropDefaultConstraint($tableName, $newColumn->getName());
        }

        $this->execute(
            sprintf(
                'ALTER TABLE %s ALTER COLUMN %s %s',
                $this->quoteTableName($tableName),
                $this->quoteColumnName($newColumn->getName()),
                $this->getColumnSqlDefinition($newColumn, false)
            )
        );
        // change column comment if needed
        if ($newColumn->getComment()) {
            $sql = $this->getColumnCommentSqlDefinition($newColumn, $tableName);
            $this->execute($sql);
        }

        if ($changeDefault) {
            $this->changeDefault($tableName, $newColumn);
        }
        $this->endCommandTimer();
    }

    /**
     * {@inheritdoc}
     */
    public function dropColumn($tableName, $columnName)
    {
        $this->startCommandTimer();
        $this->writeCommand('dropColumn', array($tableName, $columnName));
        $this->dropDefaultConstraint($tableName, $columnName);

        $this->execute(
            sprintf(
                'ALTER TABLE %s DROP COLUMN %s',
                $this->quoteTableName($tableName),
                $this->quoteColumnName($columnName)
            )
        );
        $this->endCommandTimer();
    }

    protected function dropDefaultConstraint($tableName, $columnName)
    {
        $defaultConstraint = $this->getDefaultConstraint($tableName, $columnName);

        if (!$defaultConstraint) {
            return;
        }

        $this->dropForeignKey($tableName, $columnName, $defaultConstraint);
    }

    protected function getDefaultConstraint($tableName, $columnName)
    {
        $sql = "SELECT
    default_constraints.name
FROM
    sys.all_columns

        INNER JOIN
    sys.tables
        ON all_columns.object_id = tables.object_id

        INNER JOIN
    sys.schemas
        ON tables.schema_id = schemas.schema_id

        INNER JOIN
    sys.default_constraints
        ON all_columns.default_object_id = default_constraints.object_id

WHERE
        schemas.name = 'dbo'
    AND tables.name = '{$tableName}'
    AND all_columns.name = '{$columnName}'";

        $rows = $this->fetchAll($sql);
        return empty($rows) ? false : $rows[0]['name'];
    }

    protected function getIndexColums($tableId, $indexId)
    {
        $sql = "SELECT AC.[name] AS [column_name]
FROM sys.[index_columns] IC
  INNER JOIN sys.[all_columns] AC ON IC.[column_id] = AC.[column_id]
WHERE AC.[object_id] = {$tableId} AND IC.[index_id] = {$indexId}  AND IC.[object_id] = {$tableId}
ORDER BY IC.[key_ordinal];";

        $rows = $this->fetchAll($sql);
        $columns = array();
        foreach($rows as $row) {
            $columns[] = strtolower($row['column_name']);
        }
        return $columns;
    }

    /**
     * Get an array of indexes from a particular table.
     *
     * @param string $tableName Table Name
     * @return array
     */
    public function getIndexes($tableName)
    {
        $indexes = array();
        $sql = "SELECT I.[name] AS [index_name], I.[index_id] as [index_id], T.[object_id] as [table_id]
FROM sys.[tables] AS T
  INNER JOIN sys.[indexes] I ON T.[object_id] = I.[object_id]
WHERE T.[is_ms_shipped] = 0 AND I.[type_desc] <> 'HEAP'  AND T.[name] = '{$tableName}'
ORDER BY T.[name], I.[index_id];";

        $rows = $this->fetchAll($sql);
        foreach ($rows as $row) {
            $columns = $this->getIndexColums($row['table_id'], $row['index_id']);
            $indexes[$row['index_name']] = array('columns' => $columns);
        }

        return $indexes;
    }

    /**
     * {@inheritdoc}
     */
    public function hasIndex($tableName, $columns)
    {
        if (is_string($columns)) {
            $columns = array($columns); // str to array
        }

        $columns = array_map('strtolower', $columns);
        $indexes = $this->getIndexes($tableName);

        foreach ($indexes as $index) {
            $a = array_diff($columns, $index['columns']);

            if (empty($a)) {
                return true;
            }
        }

        return false;
    }

    /**
     * {@inheritdoc}
     */
    public function addIndex(Table $table, Index $index)
    {
        $this->startCommandTimer();
        $this->writeCommand('addIndex', array($table->getName(), $index->getColumns()));
        $sql = $this->getIndexSqlDefinition($index, $table->getName());
        $this->execute($sql);
        $this->endCommandTimer();
    }

    /**
     * {@inheritdoc}
     */
    public function dropIndex($tableName, $columns)
    {
        $this->startCommandTimer();
        if (is_string($columns)) {
            $columns = array($columns); // str to array
        }

        $this->writeCommand('dropIndex', array($tableName, $columns));
        $indexes = $this->getIndexes($tableName);
        $columns = array_map('strtolower', $columns);

        foreach ($indexes as $indexName => $index) {
            $a = array_diff($columns, $index['columns']);
            if (empty($a)) {
                $this->execute(
                    sprintf(
                        'DROP INDEX %s ON %s',
                        $this->quoteColumnName($indexName),
                        $this->quoteTableName($tableName)
                    )
                );
                $this->endCommandTimer();
                return;
            }
        }
    }

    /**
     * {@inheritdoc}
     */
    public function dropIndexByName($tableName, $indexName)
    {
        $this->startCommandTimer();

        $this->writeCommand('dropIndexByName', array($tableName, $indexName));
        $indexes = $this->getIndexes($tableName);

        foreach ($indexes as $name => $index) {
            if ($name === $indexName) {
                $this->execute(
                    sprintf(
                        'DROP INDEX %s ON %s',
                        $this->quoteColumnName($indexName),
                        $this->quoteTableName($tableName)
                    )
                );
                $this->endCommandTimer();
                return;
            }
        }
    }

    /**
     * {@inheritdoc}
     */
    public function hasForeignKey($tableName, $columns, $constraint = null)
    {
        if (is_string($columns)) {
            $columns = array($columns); // str to array
        }
        $foreignKeys = $this->getForeignKeys($tableName);
        if ($constraint) {
            if (isset($foreignKeys[$constraint])) {
                return !empty($foreignKeys[$constraint]);
            }
            return false;
        } else {
            foreach ($foreignKeys as $key) {
                $a = array_diff($columns, $key['columns']);
                if (empty($a)) {
                    return true;
                }
            }
            return false;
        }
    }

    /**
     * Get an array of foreign keys from a particular table.
     *
     * @param string $tableName Table Name
     * @return array
     */
    protected function getForeignKeys($tableName)
    {
        $foreignKeys = array();
        $rows = $this->fetchAll(sprintf(
            "SELECT
                    tc.constraint_name,
                    tc.table_name, kcu.column_name,
                    ccu.table_name AS referenced_table_name,
                    ccu.column_name AS referenced_column_name
                FROM
                    information_schema.table_constraints AS tc
                    JOIN information_schema.key_column_usage AS kcu ON tc.constraint_name = kcu.constraint_name
                    JOIN information_schema.constraint_column_usage AS ccu ON ccu.constraint_name = tc.constraint_name
                WHERE constraint_type = 'FOREIGN KEY' AND tc.table_name = '%s'
                ORDER BY kcu.ordinal_position",
            $tableName
        ));
        foreach ($rows as $row) {
            $foreignKeys[$row['constraint_name']]['table'] = $row['table_name'];
            $foreignKeys[$row['constraint_name']]['columns'][] = $row['column_name'];
            $foreignKeys[$row['constraint_name']]['referenced_table'] = $row['referenced_table_name'];
            $foreignKeys[$row['constraint_name']]['referenced_columns'][] = $row['referenced_column_name'];
        }

        return $foreignKeys;
    }

    /**
     * {@inheritdoc}
     */
    public function addForeignKey(Table $table, ForeignKey $foreignKey)
    {
        $this->startCommandTimer();
        $this->writeCommand('addForeignKey', array($table->getName(), $foreignKey->getColumns()));
        $this->execute(
            sprintf(
                'ALTER TABLE %s ADD %s',
                $this->quoteTableName($table->getName()),
                $this->getForeignKeySqlDefinition($foreignKey, $table->getName())
            )
        );
        $this->endCommandTimer();
    }

    /**
     * {@inheritdoc}
     */
    public function dropForeignKey($tableName, $columns, $constraint = null)
    {
        $this->startCommandTimer();
        if (is_string($columns)) {
            $columns = array($columns); // str to array
        }

        $this->writeCommand('dropForeignKey', array($tableName, $columns));

        if ($constraint) {
            $this->execute(
                sprintf(
                    'ALTER TABLE %s DROP CONSTRAINT %s',
                    $this->quoteTableName($tableName),
                    $constraint
                )
            );
            $this->endCommandTimer();
            return;
        } else {
            foreach ($columns as $column) {
                $rows = $this->fetchAll(sprintf(
                    "SELECT
                    tc.constraint_name,
                    tc.table_name, kcu.column_name,
                    ccu.table_name AS referenced_table_name,
                    ccu.column_name AS referenced_column_name
                FROM
                    information_schema.table_constraints AS tc
                    JOIN information_schema.key_column_usage AS kcu ON tc.constraint_name = kcu.constraint_name
                    JOIN information_schema.constraint_column_usage AS ccu ON ccu.constraint_name = tc.constraint_name
                WHERE constraint_type = 'FOREIGN KEY' AND tc.table_name = '%s' and ccu.column_name='%s'
                ORDER BY kcu.ordinal_position",
                    $tableName,
                    $column
                ));
                foreach ($rows as $row) {
                    $this->dropForeignKey($tableName, $columns, $row['constraint_name']);
                }
            }
        }
        $this->endCommandTimer();
    }

    /**
     * {@inheritdoc}
     */
    public function getSqlType($type)
    {
        switch ($type) {
            case static::PHINX_TYPE_STRING:
                return array('name' => 'nvarchar', 'limit' => 255);
                break;
            case static::PHINX_TYPE_CHAR:
                return array('name' => 'nchar', 'limit' => 255);
                break;
            case static::PHINX_TYPE_TEXT:
                return array('name' => 'ntext');
                break;
            case static::PHINX_TYPE_INTEGER:
                return array('name' => 'int');
                break;
            case static::PHINX_TYPE_BIG_INTEGER:
                return array('name' => 'bigint');
                break;
            case static::PHINX_TYPE_FLOAT:
                return array('name' => 'float');
                break;
            case static::PHINX_TYPE_DECIMAL:
                return array('name' => 'decimal');
                break;
            case static::PHINX_TYPE_DATETIME:
            case static::PHINX_TYPE_TIMESTAMP:
                return array('name' => 'datetime');
                break;
            case static::PHINX_TYPE_TIME:
                return array('name' => 'time');
                break;
            case static::PHINX_TYPE_DATE:
                return array('name' => 'date');
                break;
            case static::PHINX_TYPE_BINARY:
                return array('name' => 'varbinary');
                break;
            case static::PHINX_TYPE_BOOLEAN:
                return array('name' => 'bit');
                break;
            case static::PHINX_TYPE_UUID:
                return array('name' => 'uniqueidentifier');
            case static::PHINX_TYPE_FILESTREAM:
                return array('name' => 'varbinary', 'limit' => 'max');
            // Geospatial database types
            case static::PHINX_TYPE_GEOMETRY:
            case static::PHINX_TYPE_POINT:
            case static::PHINX_TYPE_LINESTRING:
            case static::PHINX_TYPE_POLYGON:
                // SQL Server stores all spatial data using a single data type.
                // Specific types (point, polygon, etc) are set at insert time.
                return array('name' => 'geography');
                break;
            default:
                throw new \RuntimeException('The type: "' . $type . '" is not supported.');
        }
    }

    /**
     * Returns Phinx type by SQL type
     *
     * @param $sqlTypeDef
     * @throws \RuntimeException
     * @internal param string $sqlType SQL type
     * @returns string Phinx type
     */
    public function getPhinxType($sqlType)
    {
        switch ($sqlType) {
            case 'nvarchar':
            case 'varchar':
                return static::PHINX_TYPE_STRING;
            case 'char':
            case 'nchar':
                return static::PHINX_TYPE_CHAR;
            case 'text':
            case 'ntext':
                return static::PHINX_TYPE_TEXT;
            case 'int':
            case 'integer':
                return static::PHINX_TYPE_INTEGER;
            case 'decimal':
            case 'numeric':
            case 'money':
                return static::PHINX_TYPE_DECIMAL;
            case 'bigint':
                return static::PHINX_TYPE_BIG_INTEGER;
            case 'real':
            case 'float':
                return static::PHINX_TYPE_FLOAT;
            case 'binary':
            case 'image':
            case 'varbinary':
                return static::PHINX_TYPE_BINARY;
                break;
            case 'time':
                return static::PHINX_TYPE_TIME;
            case 'date':
                return static::PHINX_TYPE_DATE;
            case 'datetime':
            case 'timestamp':
                return static::PHINX_TYPE_DATETIME;
            case 'bit':
                return static::PHINX_TYPE_BOOLEAN;
            case 'uniqueidentifier':
                return static::PHINX_TYPE_UUID;
            case 'filestream':
                return static::PHINX_TYPE_FILESTREAM;
            default:
                throw new \RuntimeException('The SqlServer type: "' . $sqlType . '" is not supported');
        }
    }

    /**
     * {@inheritdoc}
     */
    public function createDatabase($name, $options = array())
    {
        $this->startCommandTimer();
        $this->writeCommand('createDatabase', array($name));

        if (isset($options['collation'])) {
            $this->execute(sprintf('CREATE DATABASE [%s] COLLATE [%s]', $name, $options['collation']));
        } else {
            $this->execute(sprintf('CREATE DATABASE [%s]', $name));
        }
        $this->execute(sprintf('USE [%s]', $name));
        $this->endCommandTimer();
    }

    /**
     * {@inheritdoc}
     */
    public function hasDatabase($name)
    {
        $result = $this->fetchRow(
            sprintf(
                'SELECT count(*) as [count] FROM master.dbo.sysdatabases WHERE [name] = \'%s\'',
                $name
            )
        );

        return $result['count'] > 0;
    }

    /**
     * {@inheritdoc}
     */
    public function dropDatabase($name)
    {
        $this->startCommandTimer();
        $this->writeCommand('dropDatabase', array($name));
        $sql = <<<SQL
USE master;
IF EXISTS(select * from sys.databases where name=N'$name')
ALTER DATABASE [$name] SET SINGLE_USER WITH ROLLBACK IMMEDIATE;
DROP DATABASE [$name];
SQL;
        $this->execute($sql);
        $this->endCommandTimer();
    }

    /**
     * Get the defintion for a `DEFAULT` statement.
     *
     * @param  mixed $default
     * @return string
     */
    protected function getDefaultValueDefinition($default)
    {
        if (is_string($default) && 'CURRENT_TIMESTAMP' !== $default) {
            $default = $this->getConnection()->quote($default);
        } elseif (is_bool($default)) {
            $default = (int) $default;
        }
        return isset($default) ? ' DEFAULT ' . $default : '';
    }

    /**
     * Gets the SqlServer Column Definition for a Column object.
     *
     * @param Column $column Column
     * @return string
     */
    protected function getColumnSqlDefinition(Column $column, $create = true)
    {
        $buffer = array();

        $sqlType = $this->getSqlType($column->getType());
        $buffer[] = strtoupper($sqlType['name']);
        // integers cant have limits in SQlServer
        $noLimits = array(
            'bigint',
            'int',
            'tinyint'
        );
        if (!in_array($sqlType['name'], $noLimits) && ($column->getLimit() || isset($sqlType['limit']))) {
            $buffer[] = sprintf('(%s)', $column->getLimit() ? $column->getLimit() : $sqlType['limit']);
        }
        if ($column->getPrecision() && $column->getScale()) {
            $buffer[] = '(' . $column->getPrecision() . ',' . $column->getScale() . ')';
        }

        $properties = $column->getProperties();
        $buffer[] = $column->getType() == 'filestream' ? 'FILESTREAM' : '';
        $buffer[] = isset($properties['rowguidcol']) ? 'ROWGUIDCOL' : '';

        $buffer[] = $column->isNull() ? 'NULL' : 'NOT NULL';

        if ($create === true) {
            if ($column->getDefault() === null && $column->isNull()) {
                $buffer[] = ' DEFAULT NULL';
            } else {
                $buffer[] = $this->getDefaultValueDefinition($column->getDefault());
            }
        }

        if ($column->isIdentity()) {
            $buffer[] = 'IDENTITY(1, 1)';
        }

        return implode(' ', $buffer);
    }

    /**
     * Gets the SqlServer Index Definition for an Index object.
     *
     * @param Index $index Index
     * @return string
     */
    protected function getIndexSqlDefinition(Index $index, $tableName)
    {
        if (is_string($index->getName())) {
            $indexName = $index->getName();
        } else {
            $columnNames = $index->getColumns();
            if (is_string($columnNames)) {
                $columnNames = array($columnNames);
            }
            $indexName = sprintf('%s_%s', $tableName, implode('_', $columnNames));
        }
        $def = sprintf(
            "CREATE %s INDEX %s ON %s (%s);",
            ($index->getType() == Index::UNIQUE ? 'UNIQUE' : ''),
            $indexName,
            $this->quoteTableName($tableName),
            '[' . implode('],[', $index->getColumns()) . ']'
        );

        return $def;
    }

    /**
     * Gets the SqlServer Foreign Key Definition for an ForeignKey object.
     *
     * @param ForeignKey $foreignKey
     * @return string
     */
    protected function getForeignKeySqlDefinition(ForeignKey $foreignKey, $tableName)
    {
        $def = ' CONSTRAINT "';
        $def .= $tableName . '_' . implode('_', $foreignKey->getColumns());
        $def .= '" FOREIGN KEY ("' . implode('", "', $foreignKey->getColumns()) . '")';
        $def .= " REFERENCES {$foreignKey->getReferencedTable()->getName()} (\"" . implode('", "', $foreignKey->getReferencedColumns()) . '")';
        if ($foreignKey->getOnDelete()) {
            $def .= " ON DELETE {$foreignKey->getOnDelete()}";
        }
        if ($foreignKey->getOnUpdate()) {
            $def .= " ON UPDATE {$foreignKey->getOnUpdate()}";
        }

        return $def;
    }

    /**
     * {@inheritdoc}
     */
    public function getColumnTypes()
    {
        return array(
            'string',
            'text',
            'char',
            'integer',
            'biginteger',
            'float',
            'decimal',
            'datetime',
            'timestamp',
            'time',
            'date',
            'binary',
            'boolean',
            'uuid',
            'filestream'
        );
    }

    /**
     * {@inheritdoc}
     */
    public function migrated(MigrationInterface $migration, $direction, $startTime, $endTime) {
        if (strcasecmp($direction, MigrationInterface::UP) === 0) {
            // up
            $sql = sprintf(
                "INSERT INTO %s ([version], [start_time], [end_time]) VALUES ('%s', '%s', '%s');",
                $this->getSchemaTableName(),
                $migration->getVersion(),
                $startTime,
                $endTime
            );

            $this->query($sql);
        } else {
            // down
            $sql = sprintf(
                "DELETE FROM %s WHERE [version] = '%s'",
                $this->getSchemaTableName(),
                $migration->getVersion()
            );

            $this->query($sql);
        }

        return $this;
    }
}<|MERGE_RESOLUTION|>--- conflicted
+++ resolved
@@ -56,7 +56,7 @@
                 // try our connection via freetds (Mac/Linux)
                 return $this->tds_connect();
             }
-
+            
             $db = null;
             $options = $this->getOptions();
 
@@ -67,11 +67,7 @@
                 $dsn = 'sqlsrv:server=' . $options['host'] . ',' . $options['port'] . ';database=' . $options['name'];
             }
             $dsn .= ';MultipleActiveResultSets=false';
-<<<<<<< HEAD
-            
-=======
-
->>>>>>> d2adb09b
+
             $driverOptions = array(\PDO::ATTR_ERRMODE => \PDO::ERRMODE_EXCEPTION);
 
             // charset support
