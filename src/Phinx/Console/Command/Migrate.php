<<<<<<< HEAD
<?php
/**
 * Phinx
 *
 * (The MIT license)
 * Copyright (c) 2014 Rob Morgan
 *
 * Permission is hereby granted, free of charge, to any person obtaining a copy
 * of this software and associated * documentation files (the "Software"), to
 * deal in the Software without restriction, including without limitation the
 * rights to use, copy, modify, merge, publish, distribute, sublicense, and/or
 * sell copies of the Software, and to permit persons to whom the Software is
 * furnished to do so, subject to the following conditions:
 *
 * The above copyright notice and this permission notice shall be included in
 * all copies or substantial portions of the Software.
 *
 * THE SOFTWARE IS PROVIDED "AS IS", WITHOUT WARRANTY OF ANY KIND, EXPRESS OR
 * IMPLIED, INCLUDING BUT NOT LIMITED TO THE WARRANTIES OF MERCHANTABILITY,
 * FITNESS FOR A PARTICULAR PURPOSE AND NONINFRINGEMENT. IN NO EVENT SHALL THE
 * AUTHORS OR COPYRIGHT HOLDERS BE LIABLE FOR ANY CLAIM, DAMAGES OR OTHER
 * LIABILITY, WHETHER IN AN ACTION OF CONTRACT, TORT OR OTHERWISE, ARISING
 * FROM, OUT OF OR IN CONNECTION WITH THE SOFTWARE OR THE USE OR OTHER DEALINGS
 * IN THE SOFTWARE.
 *
 * @package    Phinx
 * @subpackage Phinx\Console
 */
namespace Phinx\Console\Command;

use Symfony\Component\Console\Input\InputInterface;
use Symfony\Component\Console\Input\InputArgument;
use Symfony\Component\Console\Output\OutputInterface;

class Migrate extends AbstractCommand
{
    /**
     * {@inheritdoc}
     */
    protected function configure()
    {
        parent::configure();

        $this->addOption('--environment', '-e', InputArgument::OPTIONAL, 'The target environment');

        $this->setName('migrate')
             ->setDescription('Migrate the database')
             ->addOption('--target', '-t', InputArgument::OPTIONAL, 'The version number to migrate to')
             ->setHelp(
<<<EOT
The <info>migrate</info> command runs all available migrations, optionally up to a specific version

<info>phinx migrate -e development</info>
<info>phinx migrate -e development -t 20110103081132</info>
<info>phinx migrate -e development -v</info>

EOT
             );
    }

    /**
     * Migrate the database.
     *
     * @param InputInterface $input
     * @param OutputInterface $output
     * @return void
     */
    protected function execute(InputInterface $input, OutputInterface $output)
    {
        $this->bootstrap($input, $output);
        
        $version = $input->getOption('target');
        $environment = $input->getOption('environment');
        
        if (null === $environment) {
            $environment = $this->getConfig()->getDefaultEnvironment();
            $output->writeln('<comment>warning</comment> no environment specified, defaulting to: ' . $environment);
        } else {
            $output->writeln('<info>using environment</info> ' . $environment);
        }
        
        $envOptions = $this->getConfig()->getEnvironment($environment);
        $output->writeln('<info>using adapter</info> ' . $envOptions['adapter']);
        $output->writeln('<info>using database</info> ' . $envOptions['name']);
        
        if (isset($envOptions['table_prefix'])) {
            $output->writeln('<info>using table prefix</info> ' . $envOptions['table_prefix']);
        }
        if (isset($envOptions['table_suffix'])) {
            $output->writeln('<info>using table suffix</info> ' . $envOptions['table_suffix']);
        }

        // run the migrations
        $start = microtime(true);
        $this->getManager()->migrate($environment, $version);
        $end = microtime(true);
        
        $output->writeln('');
        $output->writeln('<comment>All Done. Took ' . sprintf('%.4fs', $end - $start) . '</comment>');
    }
}
=======
<?php
/**
 * Phinx
 *
 * (The MIT license)
 * Copyright (c) 2014 Rob Morgan
 *
 * Permission is hereby granted, free of charge, to any person obtaining a copy
 * of this software and associated * documentation files (the "Software"), to
 * deal in the Software without restriction, including without limitation the
 * rights to use, copy, modify, merge, publish, distribute, sublicense, and/or
 * sell copies of the Software, and to permit persons to whom the Software is
 * furnished to do so, subject to the following conditions:
 *
 * The above copyright notice and this permission notice shall be included in
 * all copies or substantial portions of the Software.
 *
 * THE SOFTWARE IS PROVIDED "AS IS", WITHOUT WARRANTY OF ANY KIND, EXPRESS OR
 * IMPLIED, INCLUDING BUT NOT LIMITED TO THE WARRANTIES OF MERCHANTABILITY,
 * FITNESS FOR A PARTICULAR PURPOSE AND NONINFRINGEMENT. IN NO EVENT SHALL THE
 * AUTHORS OR COPYRIGHT HOLDERS BE LIABLE FOR ANY CLAIM, DAMAGES OR OTHER
 * LIABILITY, WHETHER IN AN ACTION OF CONTRACT, TORT OR OTHERWISE, ARISING
 * FROM, OUT OF OR IN CONNECTION WITH THE SOFTWARE OR THE USE OR OTHER DEALINGS
 * IN THE SOFTWARE.
 *
 * @package    Phinx
 * @subpackage Phinx\Console
 */
namespace Phinx\Console\Command;

use Symfony\Component\Console\Input\InputInterface;
use Symfony\Component\Console\Input\InputArgument;
use Symfony\Component\Console\Output\OutputInterface;

class Migrate extends AbstractCommand
{
    /**
     * {@inheritdoc}
     */
    protected function configure()
    {
        parent::configure();

        $this->addOption('--environment', '-e', InputArgument::OPTIONAL, 'The target environment');

        $this->setName('migrate')
             ->setDescription('Migrate the database')
             ->addOption('--target', '-t', InputArgument::OPTIONAL, 'The version number to migrate to')
             ->setHelp(
<<<EOT
The <info>migrate</info> command runs all available migrations, optionally up to a specific version

<info>phinx migrate -e development</info>
<info>phinx migrate -e development -t 20110103081132</info>
<info>phinx migrate -e development -v</info>

EOT
             );
    }

    /**
     * Migrate the database.
     *
     * @param InputInterface $input
     * @param OutputInterface $output
     * @return void
     */
    protected function execute(InputInterface $input, OutputInterface $output)
    {
        $this->bootstrap($input, $output);

        $version = $input->getOption('target');
        $environment = $input->getOption('environment');

        if (null === $environment) {
            $environment = $this->getConfig()->getDefaultEnvironment();
            $output->writeln('<comment>warning</comment> no environment specified, defaulting to: ' . $environment);
        } else {
            $output->writeln('<info>using environment</info> ' . $environment);
        }

        $envOptions = $this->getConfig()->getEnvironment($environment);
        $output->writeln('<info>using adapter</info> ' . $envOptions['adapter']);
        $output->writeln('<info>using database</info> ' . $envOptions['name']);

        // run the migrations
        $start = microtime(true);
        $this->getManager()->migrate($environment, $version);
        $end = microtime(true);

        $output->writeln('');
        $output->writeln('<comment>All Done. Took ' . sprintf('%.4fs', $end - $start) . '</comment>');
    }
}
>>>>>>> 252c348c
<|MERGE_RESOLUTION|>--- conflicted
+++ resolved
@@ -1,106 +1,3 @@
-<<<<<<< HEAD
-<?php
-/**
- * Phinx
- *
- * (The MIT license)
- * Copyright (c) 2014 Rob Morgan
- *
- * Permission is hereby granted, free of charge, to any person obtaining a copy
- * of this software and associated * documentation files (the "Software"), to
- * deal in the Software without restriction, including without limitation the
- * rights to use, copy, modify, merge, publish, distribute, sublicense, and/or
- * sell copies of the Software, and to permit persons to whom the Software is
- * furnished to do so, subject to the following conditions:
- *
- * The above copyright notice and this permission notice shall be included in
- * all copies or substantial portions of the Software.
- *
- * THE SOFTWARE IS PROVIDED "AS IS", WITHOUT WARRANTY OF ANY KIND, EXPRESS OR
- * IMPLIED, INCLUDING BUT NOT LIMITED TO THE WARRANTIES OF MERCHANTABILITY,
- * FITNESS FOR A PARTICULAR PURPOSE AND NONINFRINGEMENT. IN NO EVENT SHALL THE
- * AUTHORS OR COPYRIGHT HOLDERS BE LIABLE FOR ANY CLAIM, DAMAGES OR OTHER
- * LIABILITY, WHETHER IN AN ACTION OF CONTRACT, TORT OR OTHERWISE, ARISING
- * FROM, OUT OF OR IN CONNECTION WITH THE SOFTWARE OR THE USE OR OTHER DEALINGS
- * IN THE SOFTWARE.
- *
- * @package    Phinx
- * @subpackage Phinx\Console
- */
-namespace Phinx\Console\Command;
-
-use Symfony\Component\Console\Input\InputInterface;
-use Symfony\Component\Console\Input\InputArgument;
-use Symfony\Component\Console\Output\OutputInterface;
-
-class Migrate extends AbstractCommand
-{
-    /**
-     * {@inheritdoc}
-     */
-    protected function configure()
-    {
-        parent::configure();
-
-        $this->addOption('--environment', '-e', InputArgument::OPTIONAL, 'The target environment');
-
-        $this->setName('migrate')
-             ->setDescription('Migrate the database')
-             ->addOption('--target', '-t', InputArgument::OPTIONAL, 'The version number to migrate to')
-             ->setHelp(
-<<<EOT
-The <info>migrate</info> command runs all available migrations, optionally up to a specific version
-
-<info>phinx migrate -e development</info>
-<info>phinx migrate -e development -t 20110103081132</info>
-<info>phinx migrate -e development -v</info>
-
-EOT
-             );
-    }
-
-    /**
-     * Migrate the database.
-     *
-     * @param InputInterface $input
-     * @param OutputInterface $output
-     * @return void
-     */
-    protected function execute(InputInterface $input, OutputInterface $output)
-    {
-        $this->bootstrap($input, $output);
-        
-        $version = $input->getOption('target');
-        $environment = $input->getOption('environment');
-        
-        if (null === $environment) {
-            $environment = $this->getConfig()->getDefaultEnvironment();
-            $output->writeln('<comment>warning</comment> no environment specified, defaulting to: ' . $environment);
-        } else {
-            $output->writeln('<info>using environment</info> ' . $environment);
-        }
-        
-        $envOptions = $this->getConfig()->getEnvironment($environment);
-        $output->writeln('<info>using adapter</info> ' . $envOptions['adapter']);
-        $output->writeln('<info>using database</info> ' . $envOptions['name']);
-        
-        if (isset($envOptions['table_prefix'])) {
-            $output->writeln('<info>using table prefix</info> ' . $envOptions['table_prefix']);
-        }
-        if (isset($envOptions['table_suffix'])) {
-            $output->writeln('<info>using table suffix</info> ' . $envOptions['table_suffix']);
-        }
-
-        // run the migrations
-        $start = microtime(true);
-        $this->getManager()->migrate($environment, $version);
-        $end = microtime(true);
-        
-        $output->writeln('');
-        $output->writeln('<comment>All Done. Took ' . sprintf('%.4fs', $end - $start) . '</comment>');
-    }
-}
-=======
 <?php
 /**
  * Phinx
@@ -186,6 +83,13 @@
         $output->writeln('<info>using adapter</info> ' . $envOptions['adapter']);
         $output->writeln('<info>using database</info> ' . $envOptions['name']);
 
+        if (isset($envOptions['table_prefix'])) {
+            $output->writeln('<info>using table prefix</info> ' . $envOptions['table_prefix']);
+        }
+        if (isset($envOptions['table_suffix'])) {
+            $output->writeln('<info>using table suffix</info> ' . $envOptions['table_suffix']);
+        }
+
         // run the migrations
         $start = microtime(true);
         $this->getManager()->migrate($environment, $version);
@@ -194,5 +98,4 @@
         $output->writeln('');
         $output->writeln('<comment>All Done. Took ' . sprintf('%.4fs', $end - $start) . '</comment>');
     }
-}
->>>>>>> 252c348c
+}